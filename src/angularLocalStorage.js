--- conflicted
+++ resolved
@@ -148,22 +148,13 @@
 				var storeName = opts.storeName || key;
 
 				// If a value doesn't already exist store it as is
-<<<<<<< HEAD
-				if (!publicMethods.get(storeName)) {
-					publicMethods.set(storeName, $parse(key)($scope) || opts.defaultValue);
+				if (!publicMethods.get(storage, storeName)) {
+					publicMethods.set(storage, storeName, $parse(key)($scope) || opts.defaultValue);
 				}
 
 				// If it does exist assign it to the $scope value
 				else
-					$parse(key).assign($scope, publicMethods.get(storeName));
-=======
-				if (!publicMethods.get(storage, storeName)) {
-					publicMethods.set(storage, storeName, opts.defaultValue);
-				}
-
-				// If it does exist assign it to the $scope value
-				$parse(key).assign($scope, publicMethods.get(storage, storeName));
->>>>>>> 12c3379c
+					$parse(key).assign($scope, publicMethods.get(storage, storeName));
 
 				// Register a listener for changes on the $scope value
 				// to update the localStorage value
